# DO NOT alter this file directly
#
# If you want to override options, either create a local copy called
# config.ini in the directory where pynbody is installed, create a local
# copy called .pynbodyrc in your home directory, or a local copy called
# config.ini in the directory where you are running pynbody.

[general]
# When you call pynbody.load, it will by default try interpreting them as formats in
# the following order. You can override this ordering either as a configuration option, or
# by passing load(..., priority = [...]) at runtime (see documentation for pynbody.snapshot.load).
<<<<<<< HEAD
snap-class-priority: RamsesSnap, GrafICSnap, NchiladaSnap, GadgetSnap, SwiftSnap, FIREHDFSnap, PkdgravHDFSnap, EagleLikeHDFSnap, ArepoHDFSnap,
                     GadgetHDFSnap, SubFindHDFSnap, TipsySnap, AsciiSnap
=======
snap-class-priority: RamsesSnap, GrafICSnap, NchiladaSnap, GadgetSnap, SwiftSnap, PkdgravHDFSnap, GizmoHDFSnap,
                     EagleLikeHDFSnap, ArepoHDFSnap, GadgetHDFSnap, SubFindHDFSnap, TipsySnap, AsciiSnap
>>>>>>> 8a781481

# Similarly, when you call .halos() on a SimSnap, different readers are tried in succession,
# and the first that is able to produce a halo catalogue is used. The order can be changed
# here or by passing sim.halos(priority=[...]) at runtime (see documentation for SimSnap.halos).
halo-class-priority: HaloNumberCatalogue, AmigaGrpCatalogue, VelociraptorCatalogue, SubFindHDFHaloCatalogue,
                     RockstarCatalogue, AHFCatalogue, SubfindCatalogue,
                     NewAdaptaHOPCatalogue, NewAdaptaHOPCatalogueFullyLongInts, AdaptaHOPCatalogue, HOPCatalogue,
                     Gadget4SubfindHDFCatalogue, ArepoSubfindHDFCatalogue, TNGSubfindHDFCatalogue

centering-scheme: ssc

# Some routines log information which will appear if verbose is set to True
verbose: False

threading: True
number_of_threads: -1
# -1 above indicates to detect the number of processors

gravity_calculation_mode: direct

disk-fit-function: expsech

# number of points to use in cosmological function interpolations e.g. t->a transformations
cosmo-interpolation-points: 1000

# The default resolution for images. This is the number of pixels along the longest axis.
image-default-resolution: 1000

# The default nside resolution for healpix images. Must be a power of 2.
image-default-nside: 64

[families]
# This section defines the families in the format
#    main_name: alias1, alias2, ...
#
# To add your own families, just add lines like this to
# your own local copy.
#
# Note that the alias list can be blank, i.e. if you want
# no aliases for particle family 'main_name', write:
#   main_name:
#

dm: d, dark
star: stars, st, s
gas: g
neutrino: n, neu
bh:
debris:
gas_tracer:
dm_tracer:
star_tracer:
cloud_tracer:
debris_tracer:
cloud:

[sph]
# The number of particles to include in the SPH kernel:
smooth-particles: 32

# When building a KDTree, how many particles are in each leaf of the tree. This should have no
# effect on results, just a minor impact on performance. Roughly half the number of smoothing
# particles is probably optimal.
tree-leafsize: 16

# Kernel for SPH operations (as defined in the sph module; currently CubicSplineKernel and WendlandC2Kernel)
kernel: CubicSplineKernel

# This switches on threading for rendering images. There is unlikely to be
# any reason you'd want to turn this off except for testing.
threaded-image: True

# This switches on an approximate rendering algorithm that
# slightly degrades quality but can speed things up when there are a lot of particles with
# large smoothing lengths (relative to the pixel scale of the image). Note on modern architectures
# this provides less speed-up than it used to, so you may want to experiment with this setting.
approximate-fast-images: True

[pkdgrav3hdf-type-mapping]
gas: PartType0
dm: PartType1
star: PartType4
bh: PartType5

[pkdgrav3hdf-name-mapping]
Coordinates: pos
Velocities: vel
ParticleIDs: iord
Masses: mass
InternalEnergy: u
Temperature: temp
Metallicity: metals
Density: rho
SmoothingLength: smooth
StellarFormationTime: tform
BHFormationTime: tform
Potential: phi

[gadgethdf-type-mapping]
# GadgetHDF stores six different particle types (numbered 0 to 5). This specifies how they map
# onto pynbody particle types by default. To override, you can either make your own configuration
# file (see above), or use special arguments when loading the HDF file (see reference documentation
# for GadgetHDFSnap). Note that this mapping is also used for e.g. Arepo and Swift simulations which
# follow a very similar format.
gas: PartType0
dm: PartType1, PartType2, PartType3
star: PartType4
bh: PartType5

[gadgethdf-name-mapping]
# Specifies how names in the HDF file map to pynbody names
Coordinates: pos
Velocity: vel
Velocities: vel
ParticleIDs: iord
Masses: mass
Mass: mass
InternalEnergy: u
Temperature: temp
GFM_Metallicity: metals
Metallicity: metals
SmoothedMetallicity: smetals
Density: rho
SmoothingLength: smooth
StellarFormationTime: aform
GFM_StellarFormationTime: aform
Potential: phi
ElementAbundance/Iron: Fe
ElementAbundance/Silicon: Si
ElementAbundance/Magnesium: Mg
ElementAbundance/Oxygen: O
ElementAbundance/Neon: Ne
ElementAbundance/Hydrogen: H
ElementAbundance/Helium: He
ElementAbundance/Carbon: C
ElementAbundance/Nitrogen: N

[swift-name-mapping]
Coordinates: pos
Velocities: vel
Temperatures: temp
FOFGroupIDs: grp
Masses: mass
SubgridMasses: mass
Potentials: phi
Softenings: eps
ParticleIDs: iord
Densities: rho
InternalEnergies: u
Pressures: p
SmoothingLengths: smooth
MetalMassFractions: metals
Ages: age

[firehdf-type-mapping]
gas: PartType0
dm: PartType1, PartType2
super: PartType3
star: PartType4
bh: PartType5

[firehdf-name-mapping]
Coordinates: pos
Masses: mass
ParticleIDs: iord
Velocities: vel
Density: rho
SmoothingLength: smooth
StellarFormationTime: aform
InternalEnergy: u
Metallicity: metals_list
Potential: phi


[firehdf-units]
vel: km s^-1 a^1/2
pos: kpc a h^-1
mass: 1e10 Msol h^-1

[default-cosmology]
# These parameters are assumed by default if a file doesn't provide the cosmological information.
# From Planck 2018, https://arxiv.org/pdf/1807.06209, Table 2, last column; includes
# BAO and CMB data.
a: 1.0
h: 0.6766
ns: 0.9665
running: 0.0
omegaM0: 0.3111
omegaL0: 0.6889
omegaB0: 0.0490
# The above from omegaB0h^2 / h^2
sigma8: 0.8102

[default-array-dimensions]
# If the unit system of a file is known, pynbody can use the following dimensional information
# to infer the likely units. If specific unit information is available about a given array,
# that will override any dimensions given here.
pos: cm
vel: cm s^-1
eps: cm
phi: cm^2 s^-2
accg: cm s^-2
mass: kg
temp: K
Tinc: K
tempEff: K
rho: kg cm^-3
den: kg cm^-3
smooth: cm
tform: s
timeform: s
HI: 1
HeI: 1
HeII: 1
FeMassFrac: 1
OxMassFrac: 1
coolontime: s
p: Pa
u: km^2 s^-2
uHot: km^2 s^-2
massform: kg
massHot: kg
MassHot: kg

# ramses RT stores radiation density in flux units:
rad_0_rho: cm^-2 s^-1
rad_0_flux: cm^-2 s^-1

[tipsy]
# In the tipsy binary format, arrays are stored on disk without explicit information about their
# type. This specifies which binary files to be interpreted as integers as opposed to floating
# point.
binary-int-arrays: iord, igasorder, grp

[tipsy-name-mapping]
tempEff: Tinc
massHot: MassHot

[gadget-type-mapping]
# For non-HDF (i.e. old-style) gadget files, specifies the mapping from the gadget particle
# type (0->5) to pynbody families
gas: 0
dm: 1,5
star: 2,3,4

[gadget-name-mapping]
# Maps non-HDF (i.e. old-style) gadget block names to pynbody families
HSML: smooth
ID: iord

[gadget-1-blocks]
# The default block order for Gadget-1 files. Not all blocks need be present
blocks=HEAD,POS,VEL,ID,MASS,U,NH,NHE,HSML,SFR

[nchilada-name-mapping]
# this maps the nchilada XML names (not filenames) to pynbody names
position: pos
velocity: vel
potential: phi
smoothlength: smooth2
temperature: temp
GasDensity: rho
timeform: tform
tempEff: Tinc
massHot: MassHot

[ramses-name-mapping]
# For RAMSES format post November 2017: map the names in the part_file_descriptor.txt to pynbody names
position_x: x
position_y: y
position_z: z
velocity_x: vx
velocity_y: vy
velocity_z: vz
identity: iord
levelp: level
birth_time: tform

# map the names in the XXXX_file_descriptor.txt to pynbody names
density: rho
pressure: p
metallicity: metal

# for some reason sink particle masses are sometimes labelled msink
msink: mass


[ramses]
# For RAMSES format post November 2017: map the raw particle family ID to the pynbody family type

# families >0 in ascending order (1, 2,..)
# the last family in the list is also assigned to all other positive families
type-mapping-positive: dm, star, cloud, debris

# families ≤0 in descending order (i.e. 0, -1, -2,..)
# the last family in the list is also assigned to all other negative families
type-mapping-negative: gas_tracer, dm_tracer, star_tracer, cloud_tracer, debris_tracer

# family for the additional sink.csv file
type-sink: bh

# For the use of proper (if True) or conformal (if False) time when reading the age of star particles.
# Should be turned to True if the namelist flag use_proper_time is set to True
# or for radiative transfer simulations. By default, this will be guessed from the dataset, so is not set here.

# proper_time: False

# The default particle blocks for RAMSES files. Only used if the particle block names and type information are
# not given in the header_....txt file inside the output_.... folder.
particle-blocks=x,y,z,vx,vy,vz,mass,iord,level,tform,metal
particle-format=f8,f8,f8,f8,f8,f8,f8,i4,i4,f8,f8

# For old-style RAMSES format (up to November 2017)
# particle-distinguisher indicates the particle block which is non-zero for stars (0-based, so 9=age by default)
# More recent RAMSES outputs have a specific field that explicitly distinguishes different particle types
# so this is not used
particle-distinguisher=9,f8

# Hydro blocks for old-style files; only used if the file_descriptor.txt file doesn't specify the
# hydro blocks actually present in the file. The list here assumes 3D. Anything ending in z will
# be removed for 2D snapshots.
hydro-blocks=rho,vx,vy,vz,p,metal
gravity-blocks=phi,accg_x,accg_y,accg_z

# RT blocks where %d represents the waveband number. Even modern ramses files don't write out any
# names for the RT blocks, although they do store the number of wavebands, so pynbody can generate
# the right number of arrays
rt-blocks=rad_%d_rho,rad_%d_flux_x,rad_%d_flux_y,rad_%d_flux_z

# Ramses files are read in parallel by the specified number of reader processes. Note that
# the optimal number of readers probably depends on your disk performance rather than the number
# of CPUs.
#
# If parallel_read<=1, ramses files are read on the main process.
#
parallel-read=8

# specify the locations of RAMSES utilities -- obtain from
# https://bitbucket.org/rteyssie/ramses
# These utils were previously used to convert conformal times of star birth times into physical
# times; however, now, that can be done internally and this is largely retained for historical
# reasons.
ramses_utils = $HOME/ramses/utils/

# If True, use external part2birth utility (see above) to convert from conformal to physical time
# Otherwise, use pynbody's internal routines. This is retained for historical reproducibility
# but there is no reason to use it for new projects.
use_part2birth_by_default = False

[gadget-default-output]
# Very old gadget files have no block names to identify the fields that have been written to
# disk.  This determines which blocks to expect in such a file, the families for which they
# are defined, and the order in which they appear in the file.
all = pos, vel
gas = u, nh, nhe, smooth, sfr
# Any arrays not mentioned in the field ordering below will be
# tacked on the end of the file in an unspecified order
field-ordering = pos, vel, iord, mass, u, nh, nhe, smooth, sfr

[gadget-units]
# The default units for Gadget files. Note that Gadget-HDF files
# store unit information so this is only used for old-style
# Gadget binary files.
#
# Cosmological dependencies (a and h) will be stripped out for non-
# cosmological runs.
vel: km s^-1 a^1/2
pos: Mpc a h^-1
mass: 1e10 Msol h^-1

[camb]
# To use CAMB live (e.g. to generate consistent power spectra automatically) you will need
# to compile the default version of CAMB (ini-file driver) and set up the path to the
# executable. Download CAMB here: http://camb.info
path: /path/to/camb

[SubfindHDF]

FoF-ignore: SF, NSF, Stars
Sub-ignore: GrNr, FirstSubOfHalo, SubParentHalo, SubMostBoundID, InertiaTensor, SF, NSF, NsubPerHalo, Stars



[irreducible-units]
# This defines the irreducible units, which cannot be expressed in
# terms of anything more basic. We include in this cosmological
# quantities 'a' and 'h' which are typically substituted for numerical
# values at some point in the calculation.
names: m, s, kg, K, a, h, aform, rad

[named-units]
# The next section defines the named units which are derived from the
# above irreducible units. The file is processed sequentially so that
# later entries can refer to previous named units.

# Times - regard a year as the julian year 365.25 days, and a day as 86400 seconds, as per
# https://www.iau.org/publications/proceedings_rules/
yr: 31.5576e6 s
kyr: 1000 yr
Myr: 1000 kyr
Gyr: 1000 Myr
Hz: s^-1
kHz: 1e3 Hz
MHz: 1e6 Hz
GHz: 1e9 Hz
THz: 1e12 Hz

# Distances; see
angst: 1e-10 m
cm: 0.01 m
mm: 1e-3 m
nm: 1e-9 m
km: 1000 m
au: 1.495978707e11 m
pc: 3.0856775814913673e16 m
kpc: 1000 pc
Mpc: 1000 kpc
Gpc: 1000 Mpc

# Solid Angle
sr: rad^2
deg: 0.01745329251 rad
arcmin: 0.01666666666 deg
arcsec: 0.01666666666 arcmin

# Masses
# see https://iau-a3.gitlab.io/NSFA/NSFA_cbe.html#GMS2012
Msol: 1.98842e30 kg
g: 1.0e-3 kg

# proton/electron masses updated from https://physics.nist.gov/ in April 2024
m_p: 1.67262192369e-27 kg
m_e: 9.1093837015e-31 kg

# Forces
N: kg m s^-2
dyn: g cm s^-2

# Energies
J: N m
erg: 1.0e-7 J
eV: 1.602176634e-19 J
keV: 1000 eV
MeV: 1000 keV

# Power
W: J s^-1

# Flux
Jy: 1e-26 W m^-2 Hz^-1

# Pressures
Pa: J m^-3

# Redshift
(1+z): a^-1

# Helpful physical quantities
# updated from https://physics.nist.gov/ in April 2024
k: 1.380649e-23 J K^-1
c: 299792458 m s^-1
G: 6.67430e-11 m^3 kg^-1 s^-2
hP: 6.62607015e-34 m^2 kg s^-1

[units-latex]
# Latex code for typesetting named units.
Msol: M_{\odot}
m_p: m_p
m_e: m_e<|MERGE_RESOLUTION|>--- conflicted
+++ resolved
@@ -9,13 +9,8 @@
 # When you call pynbody.load, it will by default try interpreting them as formats in
 # the following order. You can override this ordering either as a configuration option, or
 # by passing load(..., priority = [...]) at runtime (see documentation for pynbody.snapshot.load).
-<<<<<<< HEAD
-snap-class-priority: RamsesSnap, GrafICSnap, NchiladaSnap, GadgetSnap, SwiftSnap, FIREHDFSnap, PkdgravHDFSnap, EagleLikeHDFSnap, ArepoHDFSnap,
-                     GadgetHDFSnap, SubFindHDFSnap, TipsySnap, AsciiSnap
-=======
 snap-class-priority: RamsesSnap, GrafICSnap, NchiladaSnap, GadgetSnap, SwiftSnap, PkdgravHDFSnap, GizmoHDFSnap,
                      EagleLikeHDFSnap, ArepoHDFSnap, GadgetHDFSnap, SubFindHDFSnap, TipsySnap, AsciiSnap
->>>>>>> 8a781481
 
 # Similarly, when you call .halos() on a SimSnap, different readers are tried in succession,
 # and the first that is able to produce a halo catalogue is used. The order can be changed
