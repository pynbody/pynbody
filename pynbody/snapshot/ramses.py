--- conflicted
+++ resolved
@@ -952,7 +952,6 @@
     def _load_particle_cpuid(self):
         ind0_dm = 0
         ind0_star = 0
-<<<<<<< HEAD
         for i, fam_mask in zip(self._cpus, self._particle_family_ids_on_disk):            
             mask_dm = fam_mask == 0
             mask_st = fam_mask == 1
@@ -960,13 +959,6 @@
             ind1_dm = ind0_dm + mask_dm.sum()
             ind1_star = ind0_star + mask_st.sum()
 
-=======
-        for i, star_mask, nstar in zip(self._cpus, self._particle_family_ids_on_disk, self._nstar):
-            with FortranFile(self._particle_filename(i)) as f:
-                header = f.read_attrs(ramses_particle_header)
-            ind1_dm = ind0_dm + header['npart'] - nstar
-            ind1_star = ind0_star + nstar
->>>>>>> 0b63e9be
             self.dm['cpu'][ind0_dm:ind1_dm] = i
             self.star['cpu'][ind0_star:ind1_star] = i
             ind0_dm, ind0_star = ind1_dm, ind1_star
