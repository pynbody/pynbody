import glob
import gzip
import os.path
import re
import warnings

import numpy as np

from .. import config_parser, snapshot, util
from . import DummyHalo, Halo, HaloCatalogue, logger


class AHFCatalogue(HaloCatalogue):

    """
    Class to handle catalogues produced by Amiga Halo Finder (AHF).
    """

    def __init__(self, sim, make_grp=None, get_all_parts=None, use_iord=None, ahf_basename=None,
                 dosort=None, only_stat=None, write_fpos=True, **kwargs):
        """Initialize an AHFCatalogue.

        **kwargs** :

        *make_grp*: if True a 'grp' array is created in the underlying
                    snapshot specifying the lowest level halo that any
                    given particle belongs to. If it is False, no such
                    array is created; if None, the behaviour is
                    determined by the configuration system.

        *get_all_parts*: if True, the particle file is loaded for all halos.
                    Suggested to keep this None, as this is memory intensive.
                    The default function is to load in this data as needed.

        *use_iord*: if True, the particle IDs in the Amiga catalogue
                    are taken to refer to the iord array. If False,
                    they are the particle offsets within the file. If
                    None, the parameter defaults to True for
                    GadgetSnap, False otherwise.

        *ahf_basename*: specify the basename of the AHF halo catalog
                        files - the code will append 'halos',
                        'particles', and 'substructure' to this
                        basename to load the catalog data.

        *dosort*: specify if halo catalog should be sorted so that
                  halo 1 is the most massive halo, halo 2 the
                  second most massive and so on.

        *only_stat*: specify that you only wish to collect the halo
                    properties stored in the AHF_halos file and not
                    worry about particle information

        """

        import os.path
        if not self._can_load(sim, ahf_basename):
            self._run_ahf(sim)

        HaloCatalogue.__init__(self,sim)

        if use_iord is None:
            use_iord = isinstance(sim.ancestor, (snapshot.gadget.GadgetSnap, snapshot.gadgethdf.GadgetHDFSnap))

        self._use_iord = use_iord

        self._all_parts = get_all_parts
        self._dosort = dosort
        self._only_stat = only_stat

        if ahf_basename is not None:
            self._ahfBasename = ahf_basename
        else:
            self._ahfBasename = util.cutgz(
                glob.glob(sim._filename + '*z*AHF_halos*')[0])[:-5]

        try:
            f = util.open_(self._ahfBasename + 'halos')
        except OSError:
            raise OSError(
                "Halo catalogue not found -- check the base name of catalogue data or try specifying a catalogue using the ahf_basename keyword")

        for i, l in enumerate(f):
            pass
        self._nhalos = i
        f.close()
        logger.info("AHFCatalogue loading particles")

        self._load_ahf_particles(self._ahfBasename + 'particles')

        logger.info("AHFCatalogue loading halos")
        self._load_ahf_halos(self._ahfBasename + 'halos')

        if self._only_stat is None:
            self._get_file_positions(self._ahfBasename + 'particles')

        if self._dosort is not None:
            nparr = np.array([self._halos[i+1].properties['npart'] for i in range(self._nhalos)])
            osort = np.argsort(nparr)[::-1]
            self._sorted_indices = osort + 1

        if os.path.isfile(self._ahfBasename + 'substructure'):
            logger.info("AHFCatalogue loading substructure")

            self._load_ahf_substructure(self._ahfBasename + 'substructure')
        else:
            self._setup_children()

        if make_grp is None:
            make_grp = config_parser.getboolean('AHFCatalogue', 'AutoGrp')

        if make_grp:
            self.make_grp()

        if config_parser.getboolean('AHFCatalogue', 'AutoPid'):
            sim['pid'] = np.arange(0, len(sim))

        if write_fpos:
            if not os.path.exists(self._ahfBasename + 'fpos'):
                self._write_fpos()

        logger.info("AHFCatalogue loaded")

    def __getitem__(self,item):
        """
        get the appropriate halo if dosort is on
        """
        if self._dosort is not None:
            i = self._sorted_indices[item-1]
        else:
            i = item
        return super().__getitem__(i)

    def make_grp(self, name='grp'):
        """
        Creates a 'grp' array which labels each particle according to
        its parent halo.
        """
        self.base[name] = self.get_group_array()

    def _write_fpos(self):
        try:
            f = open(self._ahfBasename + 'fpos','w')
            for i in range(self._nhalos):
                if i < self._nhalos - 1:
                    f.write(str(self._halos[i+1].properties['fstart'])+'\n')
                else:
                    f.write(str(self._halos[i+1].properties['fstart']))
            f.close()
        except OSError:
            warnings.warn("Unable to write AHF_fpos file; performance will be reduced. Pass write_fpos=False to halo constructor to suppress this message.")

    def get_group_array(self, top_level=False, family=None):
        """
        output an array of group IDs for each particle.
        :top_level: If False, each particle associated with the lowest level halo they are in.
                    If True, each particle associated with their top-most level halo
        :family: specify the family of particles to output an array for (default is all particles)
        """

        target = None
        famslice = None

        if family is None:
            target = self.base
        else:
            if family in ['gas','star','dm']:
                famslice = self.base._get_family_slice(family)
                target = self.base[famslice]
            else:
                if family == 'bh':
                    temptarget = self.base.star
                    target = temptarget[(temptarget['tform']<0)]

        if target is None:
            raise ValueError("Family value given is not valid. Use 'gas', 'star', 'dm', or 'bh'")

        if self._dosort is None:
            #if we want to differentiate between top and bottom levels,
            #the halos do need to be in order regardless if dosort is on.
            nparr = np.array([self._halos[i+1].properties['npart'] for i in range(self._nhalos)])
            osort = np.argsort(nparr)[::-1]
            self._sorted_indices = osort + 1
            hcnt = self._sorted_indices

        else:
            hcnt = np.arange(len(self._sorted_indices)) + 1

        if top_level is False:
            hord = self._sorted_indices
        else:
            hord = self._sorted_indices[::-1]
            hcnt = hcnt[::-1]

        if self._all_parts is None:
            f = util.open_(self._ahfBasename+'particles')

        cnt = 0
        ar = np.empty(len(target),dtype=np.int32)
        ar[:]=-1
        for i in hord:
            halo = self._halos[i]
            if self._all_parts is not None:
                ids = halo.get_index_list(self.base)
            else:
                f.seek(halo.properties['fstart'],0)
                ids = self._load_ahf_particle_block(f,halo.properties['npart'])
            if family is None:
                ar[ids] = hcnt[cnt]
            else:
                if famslice:
                    t_mask = (ids >= famslice.start) & (ids < famslice.stop)
                    id_t = ids[np.where(t_mask)] - famslice.start
                else:
                    fpos_ar = target.get_index_list(self.base)
                    id_t, = np.where(np.in1d(fpos_ar, ids))

                ar[id_t] = hcnt[cnt]
            cnt += 1
        return ar

    def _setup_children(self):
        """
        Creates a 'children' array inside each halo's 'properties'
        listing the halo IDs of its children. Used in case the reading
        of substructure data from the AHF-supplied _substructure file
        fails for some reason.
        """

        for i in range(self._nhalos):
            self._halos[i + 1].properties['children'] = []

        for i in range(self._nhalos):
            host = self._halos[i + 1].properties.get('hostHalo', -2)
            if host > -1:
                try:
                    self._halos[host + 1].properties['children'].append(i + 1)
                except KeyError:
                    pass

    def _get_halo(self, i):
        if self.base is None:
            raise RuntimeError("Parent SimSnap has been deleted")
        if self._all_parts is not None:
            return self._halos[i]
        else:
            f = util.open_(self._ahfBasename+'particles')
            fpos = self._halos[i].properties['fstart']
            f.seek(fpos,0)
            return Halo(i, self, self.base, self._load_ahf_particle_block(f, self._halos[i].properties['npart']))



    @property
    def base(self):
        return self._base()

    def load_copy(self, i):
        """Load the a fresh SimSnap with only the particle in halo i"""

        from .. import load

        if self._dosort is not None:
            i = self._sorted_indices[i-1]

        f = util.open_(self._ahfBasename + 'particles')

        fpos = self._halos[i].properties['fstart']
        f.seek(fpos,0)
        ids = self._load_ahf_particle_block(f, nparts=self._halos[i].properties['npart'])

        f.close()

        return load(self.base.filename, take=ids)

    def _get_file_positions(self,filename):
        """Get the starting positions of each halo's particle information within the
        AHF_particles file for faster access later"""
        if os.path.exists(self._ahfBasename + 'fpos'):
            f = util.open_(self._ahfBasename + 'fpos')
            for i in range(self._nhalos):
                self._halos[i+1].properties['fstart'] = int(f.readline())
            f.close()
        else:
            f = util.open_(filename)
            for h in range(self._nhalos):
                if len(f.readline().split()) == 1:
                    f.readline()
                self._halos[h+1].properties['fstart'] = f.tell()
                for i in range(self._halos[h+1].properties['npart']):
                    f.readline()
            f.close()

    @staticmethod
    def _count_particles(f):
        startline = f.readline()
        if len((startline.split()))==1:
            startline = f.readline()
        return int(startline.split()[0])

    def _load_ahf_particle_block(self, f, nparts=None):
        """Load the particles for the next halo described in particle file f"""
        ng = len(self.base.gas)
        nd = len(self.base.dark)
        ns = len(self.base.star)
        nds = nd+ns

        if nparts is None:
<<<<<<< HEAD
            nparts = self._count_particles()
=======
            startline = f.readline()
            if len(startline.split())==1:
                startline = f.readline()
            nparts = int(startline.split()[0])
>>>>>>> 2f6647b9

        if self.isnew:
            if not isinstance(f, gzip.GzipFile):
                data = (np.fromfile(
                    f, dtype=int, sep=" ", count=nparts * 2).reshape(nparts, 2))[:, 0]
                data = np.ascontiguousarray(data)
            else:
                # unfortunately with gzipped files there does not
                # seem to be an efficient way to load nparts lines
                data = np.zeros(nparts, dtype=int)
                for i in range(nparts):
                    data[i] = int(f.readline().split()[0])

            if self._use_iord:
                data = self._iord_to_fpos[data]
            else:
                if type(self.base) is not snapshot.nchilada.NchiladaSnap:
                    hi_mask = data >= nds
                    data[np.where(hi_mask)] -= nds
                    data[np.where(~hi_mask)] += ng
                else:
                    st_mask = (data >= nd) & (data < nds)
                    g_mask = data >= nds
                    data[np.where(st_mask)] += ng
                    data[np.where(g_mask)] -= ns
        else:
            if not isinstance(f, gzip.GzipFile):
                data = np.fromfile(f, dtype=int, sep=" ", count=nparts)
            else:
                # see comment above on gzipped files
                data = np.zeros(nparts, dtype=int)
                for i in range(nparts):
                    data[i] = int(f.readline())
        data.sort()
        return data

    def _load_ahf_particles(self, filename):
        if self._use_iord:
            self._iord_to_fpos = np.zeros(self.base['iord'].max()+1,dtype=int)
            self._iord_to_fpos[self.base['iord']] = np.arange(len(self._base()))

        f = util.open_(filename)
        if filename.split("z")[-2][-1] == ".":
            self.isnew = True
        else:
            self.isnew = False

        if self._all_parts is not None:
            for h in range(self._nhalos):
                self._halos[h + 1] = Halo(
                    h + 1, self, self.base, self._load_ahf_particle_block(f))
                self._halos[h + 1]._descriptor = "halo_" + str(h + 1)
        else:
            for h in range(self._nhalos):
                self._halos[h + 1] = DummyHalo(base=self.base, halo_id=h + 1, npart=self._count_particles(f))

        f.close()

    def _load_ahf_halos(self, filename):
        f = util.open_(filename,"rt")
        # get all the property names from the first, commented line
        # remove (#)
        keys = [re.sub(r'\([0-9]*\)', '', field)
                for field in f.readline().split()]
        # provide translations
        for i, key in enumerate(keys):
            if self.isnew:
                if(key == '#npart'):
                    keys[i] = 'npart'
            else:
                if(key == '#'):
                    keys[i] = 'dumb'
            if(key == 'a'):
                keys[i] = 'a_axis'
            if(key == 'b'):
                keys[i] = 'b_axis'
            if(key == 'c'):
                keys[i] = 'c_axis'
            if(key == 'Mvir'):
                keys[i] = 'mass'

        if self.isnew:
            # fix for column 0 being a non-column in some versions of the AHF
            # output
            if keys[0] == '#':
                keys = keys[1:]

        for h, line in enumerate(f):
            values = [float(x) if '.' in x or 'e' in x or 'nan' in x else int(
                x) for x in line.split()]
            # XXX Unit issues!  AHF uses distances in Mpc/h, possibly masses as
            # well
            for i, key in enumerate(keys):
                if self.isnew:
                    self._halos[h + 1].properties[key] = values[i]
                else:
                    self._halos[h + 1].properties[key] = values[i - 1]
        f.close()

    def _load_ahf_substructure(self, filename):
        f = util.open_(filename)
        # nhalos = int(f.readline())  # number of halos?  no, some crazy number
        # that we will ignore
        for i in range(len(self._halos)):
            try:
                haloid, nsubhalos = (int(x) for x in f.readline().split())
                self._halos[haloid + 1].properties['children'] = [
                    int(x) + 1 for x in f.readline().split()]
                for ichild in self._halos[haloid + 1].properties['children']:
                    self._halos[ichild].properties['parentid'] = haloid+1
            except KeyError:
                pass
            except ValueError:
                break
        f.close()

    def writegrp(self, grpoutfile=False):
        """
        simply write a skid style .grp file from ahf_particles
        file. header = total number of particles, then each line is
        the halo id for each particle (0 means free).
        """
        snapshot = self[1].ancestor
        try:
            snapshot['grp']
        except:
            self.make_grp()
        if not grpoutfile:
            grpoutfile = snapshot.filename + '.grp'
        logger.info("Writing grp file to %s" % grpoutfile)
        fpout = open(grpoutfile, "w")
        print(len(snapshot['grp']), file=fpout)

        # writing 1st to a string sacrifices memory for speed.
        # but this is much faster than numpy.savetxt (could make an option).
        # it is assumed that max halo id <= nhalos (i.e.length of string is set
        # len(str(nhalos))
        stringarray = snapshot['grp'].astype(
            '|S' + str(len(str(self._nhalos))))
        outstring = "\n".join(stringarray)
        print(outstring, file=fpout)
        fpout.close()

    def writestat(self, snapshot, halos, statoutfile, hubble=None):
        """
        write a condensed skid.stat style ascii file from ahf_halos
        file.  header + 1 halo per line. should reproduce `Alyson's
        idl script' except does not do last 2 columns (Is it a
        satellite?) and (Is central halo is `false'ly split?).  output
        units are set to Mpc Msun, km/s.

        user can specify own hubble constant hubble=(H0/(100
        km/s/Mpc)), ignoring the snaphot arg for hubble constant
        (which sometimes has a large roundoff error).
        """
        s = snapshot
        mindarkmass = min(s.dark['mass'])

        if hubble is None:
            hubble = s.properties['h']

        outfile = statoutfile
        logger.info("Writing stat file to %s" % statoutfile)
        fpout = open(outfile, "w")
        header = "#Grp  N_tot     N_gas      N_star    N_dark    Mvir(M_sol)       Rvir(kpc)       GasMass(M_sol) StarMass(M_sol)  DarkMass(M_sol)  V_max  R@V_max  VelDisp    Xc   Yc   Zc   VXc   VYc   VZc   Contam   Satellite?   False?   ID_A"
        print(header, file=fpout)
        nhalos = halos._nhalos
        for ii in range(nhalos):
            h = halos[ii + 1].properties  # halo index starts with 1 not 0
            # 'Contaminated'? means multiple dark matter particle masses in halo)"
            icontam = np.where(halos[ii + 1].dark['mass'] > mindarkmass)
            if (len(icontam[0]) > 0):
                contam = "contam"
            else:
                contam = "clean"
            # may want to add implement satellite test and false central
            # breakup test.

            n_dark = h['npart'] - h['n_gas'] - h['n_star']
            M_dark = h['mass'] - h['M_gas'] - h['M_star']
            ss = "     "  # can adjust column spacing
            outstring = str(int(h['halo_id'])) + ss
            outstring += str(int(h['npart'])) + ss + str(int(h['n_gas'])) + ss
            outstring += str(int(h['n_star'])) + ss + str(int(n_dark)) + ss
            outstring += str(h['mass'] / hubble) + ss + \
                str(h['Rvir'] / hubble) + ss
            outstring += str(h['M_gas'] / hubble) + ss + \
                str(h['M_star'] / hubble) + ss
            outstring += str(M_dark / hubble) + ss
            outstring += str(h['Vmax']) + ss + str(h['Rmax'] / hubble) + ss
            outstring += str(h['sigV']) + ss
            # pos: convert kpc/h to mpc (no h).
            outstring += str(h['Xc'] / hubble / 1000.) + ss
            outstring += str(h['Yc'] / hubble / 1000.) + ss
            outstring += str(h['Zc'] / hubble / 1000.) + ss
            outstring += str(h['VXc']) + ss + \
                str(h['VYc']) + ss + str(h['VZc']) + ss
            outstring += contam + ss
            outstring += "unknown" + \
                ss  # unknown means sat. test not implemented.
            outstring += "unknown" + ss  # false central breakup.
            print(outstring, file=fpout)
        fpout.close()
        return 1

    def writetipsy(self, snapshot, halos, tipsyoutfile, hubble=None):
        """
        write halos to tipsy file (write as stars) from ahf_halos
        file.  returns a shapshot where each halo is a star particle.

        user can specify own hubble constant hubble=(H0/(100
        km/s/Mpc)), ignoring the snaphot arg for hubble constant
        (which sometimes has a large roundoff error).
        """
        import math

        from ..analysis import cosmology
        from ..snapshot import new, tipsy
        s = snapshot
        outfile = tipsyoutfile
        nhalos = halos._nhalos
        nstar = nhalos
        sout = new(star=nstar)  # create new tipsy snapshot written as halos.
        sout.properties['a'] = s.properties['a']
        sout.properties['z'] = s.properties['z']
        sout.properties['boxsize'] = s.properties['boxsize']
        if hubble is None:
            hubble = s.properties['h']
        sout.properties['h'] = hubble
    # ! dangerous -- rho_crit function and unit conversions needs simplifying
        rhocrithhco = cosmology.rho_crit(s, z=0, unit="Msol Mpc^-3 h^2")
        lboxkpc = sout.properties['boxsize'].ratio("kpc a")
        lboxkpch = lboxkpc * sout.properties['h']
        lboxmpch = lboxkpc * sout.properties['h'] / 1000.
        tipsyvunitkms = lboxmpch * 100. / (math.pi * 8. / 3.) ** .5
        tipsymunitmsun = rhocrithhco * lboxmpch ** 3 / sout.properties['h']

        for ii in range(nhalos):
            h = halos[ii + 1].properties
            sout.star[ii]['mass'] = h['mass'] / hubble / tipsymunitmsun
            # tipsy units: box centered at 0. (assume 0<=x<=1)
            sout.star[ii]['x'] = h['Xc'] / lboxkpch - 0.5
            sout.star[ii]['y'] = h['Yc'] / lboxkpch - 0.5
            sout.star[ii]['z'] = h['Zc'] / lboxkpch - 0.5
            sout.star[ii]['vx'] = h['VXc'] / tipsyvunitkms
            sout.star[ii]['vy'] = h['VYc'] / tipsyvunitkms
            sout.star[ii]['vz'] = h['VZc'] / tipsyvunitkms
            sout.star[ii]['eps'] = h['Rvir'] / lboxkpch
            sout.star[ii]['metals'] = 0.
            sout.star[ii]['phi'] = 0.
            sout.star[ii]['tform'] = 0.

        sout.write(fmt=tipsy.TipsySnap, filename=outfile)
        return sout

    def writehalos(self, snapshot, halos, hubble=None, outfile=None):
        """ Write the (ahf) halo catalog to disk.  This is really a
        wrapper that calls writegrp, writetipsy, writestat.  Writes
        .amiga.grp file (ascii group ids), .amiga.stat file (ascii
        halo catalog) and .amiga.gtp file (tipsy halo catalog).
        default outfile base simulation is same as snapshot s.
        function returns simsnap of halo catalog.
        """
        s = snapshot
        grpoutfile = s.filename + ".amiga.grp"
        statoutfile = s.filename + ".amiga.stat"
        tipsyoutfile = s.filename + ".amiga.gtp"
        halos.writegrp(grpoutfile)
        halos.writestat(s, halos, statoutfile, hubble=hubble)
        shalos = halos.writetipsy(s, halos, tipsyoutfile, hubble=hubble)
        return shalos

    @staticmethod
    def _can_load(sim,ahf_basename=None,**kwargs):
        if ahf_basename is not None:
            for file in glob.glob(ahf_basename + '*particles*'):
                if os.path.exists(file):
                    return True
        else:
            for file in glob.glob(sim._filename + '*z*particles*'):
                if os.path.exists(file):
                    return True
        return False

    def _run_ahf(self, sim):
        # if (sim is pynbody.tipsy.TipsySnap) :
        typecode = 90
        # elif (sim is pynbody.gadget.GadgetSnap):
        #   typecode = '60' or '61'
        import pynbody.units as units

        # find AHFstep

        groupfinder = config_parser.get('AHFCatalogue', 'Path')

        if groupfinder == 'None':
            for directory in os.environ["PATH"].split(os.pathsep):
                ahfs = glob.glob(os.path.join(directory, "AHF*"))
                for iahf, ahf in enumerate(ahfs):
                    # if there are more AHF*'s than 1, it's not the last one, and
                    # it's AHFstep, then continue, otherwise it's OK.
                    if ((len(ahfs) > 1) & (iahf != len(ahfs) - 1) &
                            (os.path.basename(ahf) == 'AHFstep')):
                        continue
                    else:
                        groupfinder = ahf
                        break

        if not os.path.exists(groupfinder):
            raise RuntimeError("Path to AHF (%s) is invalid" % groupfinder)

        if (os.path.basename(groupfinder) == 'AHFstep'):
            isAHFstep = True
        else:
            isAHFstep = False
        # build units file
        if isAHFstep:
            f = open('tipsy.info', 'w')
            f.write(str(sim.properties['omegaM0']) + "\n")
            f.write(str(sim.properties['omegaL0']) + "\n")
            f.write(str(sim['pos'].units.ratio(
                units.kpc, a=1) / 1000.0 * sim.properties['h']) + "\n")
            f.write(
                str(sim['vel'].units.ratio(units.km / units.s, a=1)) + "\n")
            f.write(str(sim['mass'].units.ratio(units.Msol)) + "\n")
            f.close()
            # make input file
            f = open('AHF.in', 'w')
            f.write(sim._filename + " " + str(typecode) + " 1\n")
            f.write(sim._filename + "\n256\n5\n5\n0\n0\n0\n0\n")
            f.close()
        else:
            # make input file
            f = open('AHF.in', 'w')

            lgmax = np.min([int(2 ** np.floor(np.log2(
                1.0 / np.min(sim['eps'])))), 131072])
            # hardcoded maximum 131072 might not be necessary

            print(config_parser.get('AHFCatalogue', 'Config', vars={
                'filename': sim._filename,
                'typecode': typecode,
                'gridmax': lgmax
            }), file=f)

            print(config_parser.get('AHFCatalogue', 'ConfigTipsy', vars={
                'omega0': sim.properties['omegaM0'],
                'lambda0': sim.properties['omegaL0'],
                'boxsize': sim['pos'].units.ratio('Mpc a h^-1', **sim.conversion_context()),
                'vunit': sim['vel'].units.ratio('km s^-1 a', **sim.conversion_context()),
                'munit': sim['mass'].units.ratio('Msol h^-1', **sim.conversion_context()),
                'eunit': 0.03  # surely this can't be right?
            }), file=f)

            f.close()

        if (not os.path.exists(sim._filename)):
            os.system("gunzip " + sim._filename + ".gz")
        # determine parallel possibilities

        if os.path.exists(groupfinder):
            # run it
            os.system(groupfinder + " AHF.in")
            return

    @staticmethod
    def _can_run(sim):
        if config_parser.getboolean('AHFCatalogue', 'AutoRun'):
            if config_parser.get('AHFCatalogue', 'Path') == 'None':
                for directory in os.environ["PATH"].split(os.pathsep):
                    if (len(glob.glob(os.path.join(directory, "AHF*"))) > 0):
                        return True
            else:
                path = config_parser.get('AHFCatalogue', 'Path')
                return os.path.exists(path)
        return False<|MERGE_RESOLUTION|>--- conflicted
+++ resolved
@@ -306,14 +306,7 @@
         nds = nd+ns
 
         if nparts is None:
-<<<<<<< HEAD
             nparts = self._count_particles()
-=======
-            startline = f.readline()
-            if len(startline.split())==1:
-                startline = f.readline()
-            nparts = int(startline.split()[0])
->>>>>>> 2f6647b9
 
         if self.isnew:
             if not isinstance(f, gzip.GzipFile):
