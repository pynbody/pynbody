--- conflicted
+++ resolved
@@ -6,12 +6,7 @@
 
 from .. import array, units, util
 from ..extern.cython_fortran_utils import FortranFile
-<<<<<<< HEAD
-import pynbody
-
-=======
 from . import DummyHalo, Halo, HaloCatalogue, logger
->>>>>>> 2f6647b9
 
 unit_length = units.Unit("Mpc")
 unit_vel = units.Unit("km s**-1")
