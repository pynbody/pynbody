--- conflicted
+++ resolved
@@ -13,16 +13,11 @@
     # the backcompat module. This keeps things in the order they were parsed (important
     # for units module, for instance).
     if (sys.version_info.major > 2):
-<<<<<<< HEAD
-        import configparser as ConfigParser
-    config_parser = ConfigParser.ConfigParser(dict_type=backcompat.OrderedDict)
-=======
         import configparser 
         config_parser = configparser.ConfigParser(dict_type=backcompat.OrderedDict)
     else:
         import ConfigParser
         config_parser = ConfigParser.ConfigParser(dict_type=backcompat.OrderedDict)
->>>>>>> 07bab6f7
     config_parser.optionxform = str
     config_parser.read(
         os.path.join(os.path.dirname(__file__), "default_config.ini"))
