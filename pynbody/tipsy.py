--- conflicted
+++ resolved
@@ -397,12 +397,7 @@
         self._family_slice[family.star] = slice(0, n)
         self._create_arrays(["pos","vel"],3)
         self._create_arrays(["iord"])
-<<<<<<< HEAD
- 	self.star._create_arrays(["iorderGas","massform","rhoform","tempform","metals","tform"])
-
-=======
         self.star._create_arrays(["iorderGas","massform","rhoform","tempform","metals","tform"])
->>>>>>> 48641417
         self._decorate()
 
         #self['iord'] = g['iord'][indices]
