"""decomp.py

Tools for bulge/disk/halo decomposition"""

from . import angmom
from .. import filt, util
from . import profile
import numpy as np

def decomp(h, aligned=False, j_disk_min = 0.8, j_disk_max=1.1, E_cut = None, j_circ_from_r=False,
           cen=None, vcen=None, verbose=True, log_interp=False) :
    """
    Creates an array 'decomp' for star particles in the simulation, with an
    integer specifying a kinematic decomposition. The possible values are:

    1 -- thin disk
    2 -- halo
    3 -- bulge
    4 -- thick disk
    5 -- pseudo bulge

    This routine is based on an original IDL procedure by Chris Brook.


    Parameters:

    h -- the halo to work on
    j_disk_min -- the minimum angular momentum as a proportion of the circular
                  angular momentum which a particle must have to be part of the 'disk'
    j_disk_max -- the maximum angular momentum as a proportion of the circular
                  angular momentum which a particle can have to be part of the 'disk'
    E_cut -- the energy boundary between bulge and spheroid. If None, this is taken
             to be the median energy of the stars.
    aligned -- if False, the simulation is recentred and aligned so the disk is
               in the xy plane as required for the rest of the analysis.
    cen -- if not None, specifies the centre of the halo. Otherwise it is found.
           This has no effect if aligned=True
    vcen -- if not None, specifies the velocity centre of the halo. Otherwise it is found.
            This has no effect if aligned=True
    j_circ_from_r -- if True, the maximum angular momentum is determined as a
    function of radius, rather than as a function of orbital energy. Default
    False (determine as function of energy).
    verbose -- if True, print information
    """

    # Centre, eliminate proper motion, rotate so that
    # gas disk is in X-Y plane
    if not aligned :
        angmom.faceon(h,cen=cen,vcen=vcen, verbose=verbose)

        # Derive or rederive quantities of interest
        h.derive('ke')
        h.derive('j')




    # Find KE, PE and TE
    ke = h['ke']
    pe = h['phi']

    h['phi'].convert_units(ke.units) # put PE and TE into same unit system

    te = ke+pe
    h['te'] = te
    te_star = h.star['te']

    te_max = te_star.max()

    # Add an arbitrary offset to the PE to reflect the idea that
    # the group is 'fully bound'.
    te-=te_max
    if verbose :
	print "te_max = ",te_max

    h['te']-=te_max
<<<<<<< HEAD
    
    
    if verbose :
	print "Making disk rotation curve..."
    
=======



    print "Making disk rotation curve..."

>>>>>>> a8fa4f85
    # Now make a rotation curve for the disk. We'll take everything
    # inside a vertical height of 100pc.

    d = h[filt.Disc('1 Mpc', '100 pc')]
    pro_d = profile.Profile(d, nbins=100, type='equaln').D()
    pro_phi = pro_d['phi']

    # offset the potential as for the te array
    pro_phi-=te_max

    # (will automatically be reflected in E_circ etc)

    if j_circ_from_r :
        pro_d.create_particle_array("j_circ", out_sim=h)
        pro_d.create_particle_array("E_circ", out_sim=h)
    else :
        import scipy.interpolate as interp
        if log_interp :
            j_from_E  = interp.interp1d(np.log10(-pro_d['E_circ'])[::-1], np.log10(pro_d['j_circ'])[::-1], bounds_error=False)
            h['j_circ'] = 10**j_from_E(np.log10(-h['te']))
        else :
            j_from_E  = interp.interp1d(-pro_d['E_circ'][::-1], (pro_d['j_circ'])[::-1], bounds_error=False)
            h['j_circ'] = j_from_E(-h['te'])

        # The next line forces everything close-to-unbound into the
        # spheroid, as per CB's original script ('get rid of weird
        # outputs', it says).
        h['j_circ'][np.where(h['te']>pro_d['E_circ'].max())] = np.inf

        # There are only a handful of particles falling into the following category:
        h['j_circ'][np.where(h['te']<pro_d['E_circ'].min())] = pro_d['j_circ'][0]


    h['jz_by_jzcirc'] = h['j'][:,2]/h['j_circ']
    h_star = h.star

    if not h_star.has_key('decomp') :
        h_star._create_array('decomp', dtype=int)
    disk = np.where((h_star['jz_by_jzcirc']>j_disk_min)*(h_star['jz_by_jzcirc']<j_disk_max))
    h_star['decomp', disk[0]] = 1

    # Find disk/spheroid angular momentum cut-off to make spheroid
    # rotational velocity exactly zero.

    V = h_star['vcxy']
    JzJcirc = h_star['jz_by_jzcirc']
    te = h_star['te']


    if verbose:
        print "Finding spheroid/disk angular momentum boundary..."
    j_crit = util.bisect(0.,1.0,
                         lambda c : np.mean(V[np.where(JzJcirc<c)]))

    if verbose:
        print "j_crit = ",j_crit
    sphere = np.where(h_star['jz_by_jzcirc']<j_crit)


    if E_cut is None :
        E_cut = np.median(h_star['te'])

    if verbose :
        print "E_cut = ",E_cut



    halo =np.where((te>E_cut) * (JzJcirc<j_crit))
    bulge = np.where((te<=E_cut) * (JzJcirc<j_crit))
    pbulge = np.where((te<=E_cut) * (JzJcirc>j_crit) * ((JzJcirc<j_disk_min) + (JzJcirc>j_disk_max)) )
    thick = np.where((te>E_cut) * (JzJcirc>j_crit) * ((JzJcirc<j_disk_min) + (JzJcirc>j_disk_max)) )



    h_star['decomp', disk] = 1
    h_star['decomp', halo] = 2
    h_star['decomp', bulge] = 3
    h_star['decomp', thick] = 4
    h_star['decomp', pbulge] = 5<|MERGE_RESOLUTION|>--- conflicted
+++ resolved
@@ -74,19 +74,11 @@
 	print "te_max = ",te_max
 
     h['te']-=te_max
-<<<<<<< HEAD
     
     
     if verbose :
-	print "Making disk rotation curve..."
+        print "Making disk rotation curve..."
     
-=======
-
-
-
-    print "Making disk rotation curve..."
-
->>>>>>> a8fa4f85
     # Now make a rotation curve for the disk. We'll take everything
     # inside a vertical height of 100pc.
 
@@ -117,7 +109,7 @@
         h['j_circ'][np.where(h['te']>pro_d['E_circ'].max())] = np.inf
 
         # There are only a handful of particles falling into the following category:
-        h['j_circ'][np.where(h['te']<pro_d['E_circ'].min())] = pro_d['j_circ'][0]
+        h['j_circ'][np.where(h['te']< pro_d['E_circ'].min())] = pro_d['j_circ'][0]
 
 
     h['jz_by_jzcirc'] = h['j'][:,2]/h['j_circ']
