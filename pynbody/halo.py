--- conflicted
+++ resolved
@@ -19,13 +19,11 @@
 import copy
 import sys
 from . import snapshot, util, config, config_parser
-<<<<<<< HEAD
-=======
 
 class DummyHalo(object) :
     def __init__(self) :
         self.properties = {}
->>>>>>> 4495b592
+
 
 class Halo(snapshot.IndexedSubSnap) :
     def __init__(self, halo_id, halo_catalogue, *args) :
@@ -230,19 +228,10 @@
 
 
 class AHFCatalogue(HaloCatalogue) :
-<<<<<<< HEAD
-    def __init__(self, sim, make_grp=None) :
-        """Initialize an AHFCatalogue. Takes an extra kwarg, make_grp;
-        if this is set to True a 'grp' array is created in the
-        underlying snapshot specifying the lowest level halo that any
-        given particle belongs to. If it is False, no such array is created;
-        if None, the behaviour is determined by the configuration system."""
-=======
     def __init__(self, sim, make_grp=None, dummy=False) :
         """Initialize an AHFCatalogue.
 
         **kwargs** :
-        
          *make_grp*: if True a 'grp' array is created in the
            underlying snapshot specifying the lowest level halo that any
            given particle belongs to. If it is False, no such array is created;
@@ -251,8 +240,7 @@
          *dummy*: if True, the particle file is not loaded, and all halos
            returned are just dummies (with the correct properties dictionary
            loaded). Use load_copy to get the actual data in this case. """
->>>>>>> 4495b592
-        
+ 
         import os.path
         if not self._can_load(sim) :
             self._run_ahf(sim)
@@ -295,17 +283,10 @@
 
         if config_parser.getboolean('AHFCatalogue', 'AutoPid') :
             sim['pid'] = np.arange(0,len(sim))
-<<<<<<< HEAD
 
         if config['verbose']: print "done!"
  
 
-=======
-
-        if config['verbose']: print "done!"
- 
-
->>>>>>> 4495b592
         
     def make_grp(self, name='grp') :
         for halo in self._halos.values():
@@ -334,6 +315,7 @@
     def base(self) :
         return self._base()
 
+
     def load_copy(self, i) :
         """Load the a fresh SimSnap with only the particle in halo i"""
 
@@ -346,6 +328,7 @@
         else: 
             nhalos = self._nhalos
 
+
         for h in xrange(i) :
             ids = self._load_ahf_particle_block(f)
             
@@ -355,7 +338,6 @@
 
     def _load_ahf_particle_block(self, f) :
         """Load the particles for the next halo described in particle file f"""
-        
         ng = len(self.base.gas)
         nds = len(self.base.dark) + len(self.base.star)
         nparts = int(f.readline())
@@ -393,61 +375,6 @@
         else: 
             nhalos = self._nhalos
 
-<<<<<<< HEAD
-
-        ng = len(self.base.gas)
-        nds = len(self.base.dark) + len(self.base.star)
-        for h in xrange(nhalos) :
-            nparts = int(f.readline())
-            if self.isnew :
-                if isinstance(f,file) :
-                    data = (np.fromfile(f, dtype=int, sep=" ", count = nparts*2).reshape(nparts,2))[:,0]
-                else :
-                    # unfortunately with gzipped files there does not
-                    # seem to be an efficient way to load nparts lines
-                    data = np.zeros(nparts, dtype=int)
-                    for i in xrange(nparts) :
-                        data[i] = int(f.readline().split()[0])
-                        
-                hi_mask = data>=nds
-                data[np.where(hi_mask)]-=nds
-                data[np.where(~hi_mask)]+=ng
-            else :
-                if isinstance(f, file) :
-                    data = np.fromfile(f, dtype=int, sep=" ", count=nparts)
-                else :
-                    # see comment above on gzipped files
-                    data = np.zeros(nparts, dtype=int)
-                    for i in xrange(nparts) :
-                        data[i] = int(f.readline())
-            data.sort()
-            sorted_pids_in_halo = data
-                
-
-            """ # old code
-            keys = {}
-            # wow,  AHFstep has the audacity to switch the id order to dark,star,gas
-            # switching back to gas, dark, star
-            for i in xrange(nparts) : 
-                if self.isnew:
-                    key,value=[int(i) for i in f.readline().split()]
-                    if (key >= nds): key=int(key)-nds
-                    else: key=int(key)+ng
-                else :
-                    key=f.readline()
-                    value = 0
-                keys[int(key)]=int(value)
-            sorted_pids_in_halo = sorted(keys.keys())
-            """
-            
-            self._halos[h+1] = Halo( h+1, self, self.base, sorted_pids_in_halo)
-
-            # store halo member particle IDs for each halo
-            # self._halos[h+1]['pid'] = np.array(sorted_pids_in_halo)
-            
-            self._halos[h+1]._descriptor = "halo_"+str(h+1)
-            
-=======
         if not self._dummy :
             for h in xrange(nhalos) :
                 self._halos[h+1] = Halo( h+1, self, self.base, self._load_ahf_particle_block(f))
@@ -455,8 +382,7 @@
         else :
             for h in xrange(nhalos) :
                 self._halos[h+1] = DummyHalo()
-                
->>>>>>> 4495b592
+
         f.close()
 
     def _load_ahf_halos(self,filename) :
